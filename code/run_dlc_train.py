#!/usr/bin/env python
# -*- coding: utf-8 -*-
"""
@author: mamis
"""


# %% import ===================================================================
import os
import re
import socket
import unicodedata
import argparse
from pathlib import Path
import yaml
import io
import platform
import sys
import time

os.environ['MPLBACKEND'] = 'TKAgg'

import deeplabcut as dlc


# %% =================================================================
def slugify(value, allow_unicode=True):
    """
    Taken from
    https://github.com/django/django/blob/master/django/utils/text.py
    Convert to ASCII if 'allow_unicode' is False. Convert spaces or repeated
    dashes to single dashes. Remove characters that aren't alphanumerics,
    underscores, or hyphens. Convert to lowercase. Also strip leading and
    trailing whitespace, dashes, and underscores.
    """
    value = str(value)
    if allow_unicode:
        value = unicodedata.normalize('NFKC', value)
    else:
        value = unicodedata.normalize('NFKD', value)
        value = value.encode('ascii', 'ignore').decode('ascii')
    value = re.sub(r'[^\w\s-]', '', value.lower())
    return re.sub(r'[-\s]+', '-', value).strip('-_')


# %% ==========================================================================
def set_config(config_path0, DATA_ROOT, HOSTNAME):
    """Set config file (_config_path, _config_work_path) with converting
    paths. Convert paths in config to a relative one from DATA_ROOT or vice
    versa.

    If the config includes ${DATA_ROOT}, a config file with full-path
    is created and set to self.config_work_path.
    Otherwise, paths in the config are converted to relative to DATA_ROOT,
    and a converted config is saved in a file to set in self.config_path.
    """

    # Read config file
    with open(config_path0, 'r') as stream:
        config_data = yaml.safe_load(stream)

    # Convert paths
    if '${DATA_ROOT}' in config_data['project_path']:
        # File with relative path is read.
        # convert to absolute path
        project_path = config_data['project_path']
        project_path = project_path.replace('${DATA_ROOT}/', '')
        project_path = str(DATA_ROOT / project_path)

        video_sets = {}
        for vf0 in config_data['video_sets'].keys():
            vf = vf0.replace('${DATA_ROOT}/', '')
            vf = str(DATA_ROOT / vf)
            video_sets[vf] = config_data['video_sets'][vf0]

        config_data['project_path'] = project_path
        config_data['video_sets'] = video_sets

        out_f = Path(config_path0).parent / f'config_{HOSTNAME}.yaml'

        # Write config file
        with io.open(str(out_f), 'w', encoding='utf8') as outfile:
            yaml.dump(config_data, outfile, default_flow_style=False,
                      allow_unicode=True)
    else:
        out_f = config_path0

    return out_f


# %% ==========================================================================
if __name__ == '__main__':

    parser = argparse.ArgumentParser(description='Run DLC train_network.')
    parser.add_argument('--config', help='DLC configuration file',
                        required=True)
    parser.add_argument('--data_root')
    parser.add_argument('-c', '--create_training_dset', action='store_true',
                        default=False,
                        help='Run create_training_dataset')
    parser.add_argument('--shuffle', type=int, default=1)
    parser.add_argument('--trainingsetindex', type=int, default=0,
                        help='Integer specifying which training set ' +
                        'fraction to use')
    parser.add_argument('--gputouse', type=float, default=None)
    parser.add_argument('--max_snapshots_to_keep', type=int, default=5)
    parser.add_argument('--displayiters', type=int, default=1000)
    parser.add_argument('--saveiters', type=int, default=50000)
    parser.add_argument('--maxiters', type=int, default=100000)
    parser.add_argument('--evaluate_network', action='store_true',
                        default=False)
    parser.add_argument('--analyze_videos', nargs='+')
    parser.add_argument('--filterpredictions', action='store_true',
                        default=False)
    parser.add_argument('--block_process', action='store_true',
                        default=False)
    parser.add_argument('--overwrite', action='store_true',
                        default=False)
    
    args = parser.parse_args()
    config_f = Path(args.config)
    DATA_ROOT = args.data_root
    create_training_dset = args.create_training_dset
    shuffle = args.shuffle
    trainingsetindex = args.trainingsetindex
    gputouse = args.gputouse
    if gputouse is not None:
        gputouse = int(gputouse)
    max_snapshots_to_keep = args.max_snapshots_to_keep
    displayiters = args.displayiters
    saveiters = args.saveiters
    maxiters = args.maxiters
    evaluate_network = args.evaluate_network
    analyze_videos = args.analyze_videos
    filterpredictions = args.filterpredictions
    block_process = args.block_process
    overwrite = args.overwrite

    if platform.system() == 'Windows':
        HOSTNAME = platform.node()
    else:
        HOSTNAME = slugify(socket.gethostname())

    work_dir = config_f.parent
    
    # --- Block process -------------------------------------------------------
    if block_process:
        IsRun = work_dir / "IsRunning"
        if IsRun.is_file():
            with open(IsRun, 'r') as fd:
                c = fd.read()
            print(f'Process for {config_f.parent.name} is running on {c}')
            sys.exit(0)

        with open(IsRun, 'r') as fd:
            fd.write(f"{HOSTNAME} ({time.ctime()})")

    # --- Set config file -----------------------------------------------------
    if DATA_ROOT is not None:
        DATA_ROOT = Path(DATA_ROOT)
        if not config_f.stem.endswith(HOSTNAME):
            config_f = set_config(config_f, DATA_ROOT, HOSTNAME)

    config_f = str(config_f.absolute())

<<<<<<< HEAD
    # --- Run training --------------------------------------------------------
    res_exist = False
    video_stem = '-'.join(work_dir.split('-')[:-4])
    res_ds = list((work_dir / 'dlc-models').glob('iteration-*'))
    if len(res_ds):
        res_d = sorted(res_ds)[-1]
        res_ds = list(res_d.glob(f"{video_stem}*shuffle{shuffle}"))
        if len(res_ds):
            res_d = sorted(res_ds)[-1] / 'train'
            res_f = res_d / f"snapshot-{maxiters}.meta"
            if res_f.is_file():
                res_exist = True

    if not res_exist:
        print('+' * 80)
        print(f"Run dlc.train_network for config {config_f}\n")

        if create_training_dset:
            dlc.create_training_dataset(config_f)

        dlc.train_network(config_f, shuffle=shuffle,
                          trainingsetindex=trainingsetindex, gputouse=gputouse,
                          max_snapshots_to_keep=max_snapshots_to_keep,
                          displayiters=displayiters, saveiters=saveiters,
                          maxiters=maxiters)
=======
    # --- Run -----------------------------------------------------------------
    print('+' * 70)
    print(f"Run dlc.train_network for config {config_f}\n")

    if create_training_dset:
        dlc.create_training_dataset(config_f)

    dlc.train_network(config_f, shuffle=shuffle, displayiters=displayiters,
                      saveiters=saveiters, maxiters=maxiters)
    
    # dlc.train_network(config_f, shuffle=shuffle,
    #                   trainingsetindex=trainingsetindex, gputouse=gputouse,
    #                   max_snapshots_to_keep=max_snapshots_to_keep,
    #                   displayiters=displayiters, saveiters=saveiters,
    #                   maxiters=maxiters)
>>>>>>> 263cbd5e

    if evaluate_network:
        
        dlc.evaluate_network(config_f, plotting=False)

    if len(analyze_videos):
        dlc.analyze_videos(config_f, analyze_videos, shuffle=1,
                           save_as_csv=True, videotype='.mp4')
        if filterpredictions:
            dlc.filterpredictions(config_f, analyze_videos, save_as_csv=True)<|MERGE_RESOLUTION|>--- conflicted
+++ resolved
@@ -163,7 +163,6 @@
 
     config_f = str(config_f.absolute())
 
-<<<<<<< HEAD
     # --- Run training --------------------------------------------------------
     res_exist = False
     video_stem = '-'.join(work_dir.split('-')[:-4])
@@ -181,34 +180,16 @@
         print('+' * 80)
         print(f"Run dlc.train_network for config {config_f}\n")
 
-        if create_training_dset:
-            dlc.create_training_dataset(config_f)
-
-        dlc.train_network(config_f, shuffle=shuffle,
-                          trainingsetindex=trainingsetindex, gputouse=gputouse,
-                          max_snapshots_to_keep=max_snapshots_to_keep,
-                          displayiters=displayiters, saveiters=saveiters,
-                          maxiters=maxiters)
-=======
-    # --- Run -----------------------------------------------------------------
-    print('+' * 70)
-    print(f"Run dlc.train_network for config {config_f}\n")
-
-    if create_training_dset:
-        dlc.create_training_dataset(config_f)
-
     dlc.train_network(config_f, shuffle=shuffle, displayiters=displayiters,
                       saveiters=saveiters, maxiters=maxiters)
-    
+
     # dlc.train_network(config_f, shuffle=shuffle,
     #                   trainingsetindex=trainingsetindex, gputouse=gputouse,
     #                   max_snapshots_to_keep=max_snapshots_to_keep,
     #                   displayiters=displayiters, saveiters=saveiters,
     #                   maxiters=maxiters)
->>>>>>> 263cbd5e
 
     if evaluate_network:
-        
         dlc.evaluate_network(config_f, plotting=False)
 
     if len(analyze_videos):
